--- conflicted
+++ resolved
@@ -1,7 +1,6 @@
 notes
 -----
 
-<<<<<<< HEAD
 - parse arguments and store in recipe
 - parse lines into fragments and store in recipe
 - positional error messages
@@ -77,7 +76,6 @@
 
 wishlist:
 - ability to export environment variables
-=======
 polyglot:
 - get the extracted script and test its structure
 - change name to "a polyglot command runner"
@@ -87,7 +85,6 @@
 - spam facebook, reddit
 
 wishlist:
->>>>>>> 853bb7d2
 - preludes:
   may be nice to allow all recipes in a given langauge to share
   functions, variables, etc. could have a "prelude" recipe
